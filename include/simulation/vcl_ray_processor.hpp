--- conflicted
+++ resolved
@@ -347,11 +347,7 @@
             single_info.mirror_n_dot_u = mirror_n_dot_u[jray];
             single_info.fplane_x = fp_x[jray];
             single_info.fplane_z = fp_z[jray];
-<<<<<<< HEAD
-            single_info.fplane_t = fp_t[jray] + ray_ct_[iray+jray]*math::constants::g4_1_c;
-=======
             single_info.fplane_t = fp_t[jray] + ray_t_[iray+jray];
->>>>>>> 2e347232
             single_info.fplane_ux = fplane_ux[jray];
             single_info.fplane_uy = fplane_uy[jray];
             single_info.fplane_uz = fplane_uz[jray];
@@ -370,11 +366,7 @@
             visitor_->process_focal_plane_hit(scope_id, fp_pixel_id[jray],
               double(fp_x[jray]), double(fp_z[jray]),
               double(fplane_ux[jray]), double(fplane_uz[jray]),
-<<<<<<< HEAD
-              double(fp_t[jray]) + ray_ct_[iray+jray]*math::constants::g4_1_c,
-=======
               double(fp_t[jray]) + ray_t_[iray+jray],
->>>>>>> 2e347232
               ray_w_[iray+jray]);
           }
         }
@@ -593,11 +585,7 @@
           ++nhit_;
           visitor_->process_focal_plane_hit(scope_id, fp_pixel_id[jray],
             fp_x[jray], fp_z[jray], fp_ux[jray], fp_uz[jray],
-<<<<<<< HEAD
-            fp_t[jray] + ray_ct_[iray+jray]*math::constants::g4_1_c,
-=======
             fp_t[jray] + ray_t_[iray+jray],
->>>>>>> 2e347232
             ray_w_[iray+jray]);
         }
       }
